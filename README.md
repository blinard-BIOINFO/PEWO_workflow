# PEWO: "Placement Evaluation WOrkflows"

[![Build Status](https://travis-ci.com/phylo42/PEWO.svg?branch=master)](https://travis-ci.com/phylo42/PEWO)

**Benchmark existing placement software and compare placement accuracy on different reference trees.**

## Overview

PEWO compiles a set of workflows dedicated to the evaluation of phylogenetic placement algorithms and their software implementation. It focuses on reporting placement accuracy under different conditions and associated computational costs.

It is built on [Snakemake](https://snakemake.readthedocs.io/en/stable/) and [Miniconda3](https://docs.conda.io/en/latest/miniconda.html) and relies extensively on the [Bioconda](https://bioconda.github.io/) and [Conda-forge](https://conda-forge.org/) repositories, making it portable to most OS supporting Python 3. A specific phylogenetic placement software can be evaluated by PEWO as long as it can be installed on said OS via conda.

**Main purposes of PEWO:**

1. Evaluate phylogenetic placement accuracy, given a particular reference species tree and corresponding reference alignment. For instance, one can run PEWO on different trees built for different taxonomic marker genes and explore which markers produce better placements.

2. Given a particular software/algorithm, empirically explore which sets of parameters produces the most accurate placements and for which computational costs. This can be particularly useful when a huge volume of sequences are to be placed and one may need to consider a balance between accuracy and scalability (CPU/RAM limitations).

3. For developers, provide a basis to standardize phylogenetic placement evaluation and the establishment of benchmarks. PEWO aims to remove the hassle of re-implementing evaluation protocols that were described in anterior studies. In this regard, any phylogenetic placement developer is welcome to pull request new modules in the PEWO repository or contact us for future support of their new productions.

<<<<<<< HEAD

**Implemented procedures:**

* *Node Distance (ND)* : 
This standard procedure was introduced with EPA and reused in PPlacer and RAPPAS original manuscripts. The reference tree is pruned randomly. For each pruning, the pruned leaves are placed and accuracy is evaluated as the number of nodes separating expected and observed placements.

* *Expected Node Distance (eND)* :
An improved version of ND, which takes into account placement weights (e.g. Likelihood Weight Ratios, see documentation).

* *Likelihood Improvement (LI)* : 
Rapid evaluation of phylogenetic placements designed for developers and rapid evaluation of changes in the code and algorithms. Following placement, a re-optimization simply highlights better or worse results, in terms of likelihood changes.

* *Ressources (RESS)* :
CPU and peek RAM consumption are measured for every step required to operate phylogenetic placement (including alignment in alignment-based methods and ancestral state reconstruction + database build in alignment-free methods). This procedure mostly intends to evaluate the scalability of the methods, as punctual analyses or routine placement of large sequence volumes do not induce the same constraints. 

**Supported software:**

* **EPA**(RAxML)  (Berger et al, 2010) 
* **PPlacer** (Matsen et al, 2011)
* **EPA-ng**  (Barbera et al, 2019)
* **RAPPAS**  (Linard et al, 2019)
* **APPLES**  (Balaban et al, 2019)

Currently (March 20202) there are no other implementations of phylogenetic placement algorithms. If you implement a new method, you are welcome to contact us for requesting future support. You can also implement a new snakemake module and contribute to PEWO via pull requests (see the [documentation](https://github.com/phylo42/PEWO/wiki/Developer-instructions) for contribution guidelines).

=======
>>>>>>> fe1ac933
## Wiki documentation

**An complete documentation, including a tutorial is available in the [wiki section](https://github.com/phylo42/PEWO/wiki) of this github repository.**

## Installation

### Requirements

Before installation, the following packages should be available on your system must be installed on your system:

* Python >=3.5
* Miniconda3. Please choose the installer corresponding to your OS: [Miniconda dowloads](https://docs.conda.io/en/latest/miniconda.html)
* GIT

PEWO will look for the commands 'git' and 'conda'. Not finding these commands will cancel the PEWO installation.

Below are debian commands to rapidly install them:
```
sudo apt-get install git
wget https://repo.anaconda.com/miniconda/Miniconda3-latest-Linux-x86_64.sh
chmod u+x Miniconda3-latest-Linux-x86_64.sh
./Miniconda3-latest-Linux-x86_64.sh
```

### Installation

Download PEWO:
```
git clone --recursive https://github.com/phylo42/PEWO.git
cd PEWO
```

Execute installation script:
```
chmod u+x INSTALL.sh
./INSTALL.sh
```

After installation, load environment:
```
conda activate PEWO
```

You can launch a dry-run, if no error is throwed, PEWO is correctly installed:
```
snakemake -np \
--snakefile eval_accuracy.smk \
--config workdir=`pwd`/examples/1_fast_test_of_accuracy_procedure/run \
--configfile examples/1_fast_test_of_accuracy_procedure/config.yaml
```

You can launch a 20 minutes test, using 2 CPU cores.

```
snakemake -p --cores 2 \
--snakefile eval_accuracy.smk \
--config workdir=`pwd`/examples/1_fast_test_of_accuracy_procedure/run \
--configfile examples/1_fast_test_of_accuracy_procedure/config.yaml
```

If the test is successful, you should produce csv and svg files in the PEWO_workflow directory, for instance:
* results.csv
* summary_plot_eND_epang_h1.svg
* summary_plot_eND_pplacer.svg
* summary_plot_eND_rappas.svg

The content and interpretation of these files are detailed in the wiki documentation. 
Please read the [dedicated wiki page](https://github.com/phylo42/PEWO/tree/master/examples/1_fast_test_of_accuracy_procedure).


## Setup your own analyses

### PEWO procedures

* *Node Distance (ND)* : 
This standard procedure was introduced with EPA and reused in PPlacer and RAPPAS original manuscripts. The reference tree is pruned randomly. For each pruning the pruned leaves are placed and accuracy is evaluated as the number of nodes separating expected and observed placements.

* *Expected Node Distance (eND)* :
An improved version of ND, which takes into account placement weights (e.g. Likelihood Weight Ratios, see documentation).

* *Likelihood Improvement (LI)* : 
Rapid evaluation of phylogenetic placements designed for developers and rapid evaluation of small changes in the code/algorithms. Following placement, a reoptimisation simply highlights better of worse results, in terms of likelihood changes.

* *Ressources (RESS)* :
CPU and peek RAM consumption are measured for every steps required to operate a pylogenetic placement (including alignment in alignment-based methods and ancestral state reconstruction + database build in alignment-free methods). This procedure mostly intend to evaluate the scalability of the methods, as punctual analyses or routine placement of large sequence volumes do not induce the same constraints. 

**Software currently supported by PEWO.**

* **EPA**(RAxML)  (Berger et al, 2010) 
* **PPlacer** (Matsen et al, 2011)
* **EPA-ng**  (Barbera et al, 2019)
* **RAPPAS**  (Linard et al, 2019)
* **APPLES**  (Balaban et al, 2019)

Currently, (october 2019) there are no other implementations of phylogenetic placement algorithms. If you implement a new method, you are welcome to contact us for requesting future support or you can directly code a new snakemake module and contribute to PEWO via pull requests (see documentation for contribution rules).


## Analysis configuration

**1. Activate PEWO environment:**

```
conda activate PEWO
```
By default, the latest version of every phylogenetic placement software is installed in PEWO environment.
If you intend to evaluate anterior versions, you need to manually downgrade the corresponding package.

For instance, downgrading to anterior versions of PPlacer can be done with:

```
conda uninstall pplacer
conda install pplacer=1.1.alpha17
```

<<<<<<< HEAD
**2. Select a procedure:**
=======
**2. Select the procedure :**
>>>>>>> fe1ac933

PEWO proposes several procedures aiming to evaluate different aspects of phylogenetic placement. Each procedure is coding as a Snakemake workflow, which can be loaded via a dedicated Snakefile (PEWO_workflow/\*.smk).

Identify the Snakefile corresponding to your needs. 

Procedure | Snakefile | Description
--- | --- | ---
Accuracy (ND + eND) | eval_accuracy.smk | Given a reference tree/alignment, compute both the "Node Distance" and "expected Node Distance" for a set of software and a set of conditions. This procedure is based on a pruning approach and an important parameter is the number of prunings that is run (see documentation).
Ressources | eval_ressources.smk | Given a reference tree/alignment and a set of query reads, measures CPU/RAM consumptions for a set of software and a set of conditions. An important parameter is the number of repeats from which mean consumptions will be deduced (see documentation). 
Likelihood Improvement | eval_likelihood.smk | Given a reference tree/alignment, compute tree likelihoods induced by placements under a set of conditions, with higher likelihood reflecting better placements.


**3. Setup the workflow by editing config.yaml:**

The file config.yaml is where you setup the workflow. It contains 4 sections:
* *Workflow configuration*
The most important section: set the working directory, the input tree/alignment on which to evaluate placements, the number of pruning experiments or experiment repeats (see procedures).
* *Per software configuration*
Select a panel of parameters and parameter values for each software. Measurements will be operated for every parameter combination.
* *Options common to all software*
Mostly related to the formatting of the jplace outputs. Note that these options will impact expected Node Distances.
* *Evolutionary model*
A very basic definition of the evolutionary model used in the procedures. Currently, only GTR+G (nucleotides), JTT+G, WAG+G and LG+G (amino acids) are supported.  

**4. Test your workflow:**

It is strongly recommended to test if your configuration is valid and matches the analyses you intended.
To do so, launch a dry run of the pipeline using the command:

```
snakemake --snakefile [snakefile].smk -np
```

where \[snakefile\] is one of the sub-workflow snakefiles listed in the table above. 

This will list the operations that will be run by the workflow. It is also recommended to export a graph detailing the different steps of the workflow (to avoid very large graphs in "Accuracy" sub-workflow, we force a single pruning).

```
# to display the graph in a window
snakemake --snakefile [snakefile].smk --config pruning_count=1 --dag | dot | display

# to produce an image of the graph
snakemake --snakefile [snakefile].smk --config pruning_count=1 --dag | dot -Tsvg > graph.svg
```

**5. Launch the analysis:**

```
snakemake --snakefile [snakefile].smk -p --core [#cores] 
```
Note that the workflow can be launched on a grid environment such as qsub.
Refer to the snakemake documentation to learn how to configure the snakemake workflow for such an environment.

## Contacts
*B Linard, N Romashchenko, F Pardi, E Rivals*
MAB team (Methods and Algorithms in Bioifnormatics), LIRMM, Montpellier, France.

## Licence

PEWO is available under the MIT license.<|MERGE_RESOLUTION|>--- conflicted
+++ resolved
@@ -18,34 +18,6 @@
 
 3. For developers, provide a basis to standardize phylogenetic placement evaluation and the establishment of benchmarks. PEWO aims to remove the hassle of re-implementing evaluation protocols that were described in anterior studies. In this regard, any phylogenetic placement developer is welcome to pull request new modules in the PEWO repository or contact us for future support of their new productions.
 
-<<<<<<< HEAD
-
-**Implemented procedures:**
-
-* *Node Distance (ND)* : 
-This standard procedure was introduced with EPA and reused in PPlacer and RAPPAS original manuscripts. The reference tree is pruned randomly. For each pruning, the pruned leaves are placed and accuracy is evaluated as the number of nodes separating expected and observed placements.
-
-* *Expected Node Distance (eND)* :
-An improved version of ND, which takes into account placement weights (e.g. Likelihood Weight Ratios, see documentation).
-
-* *Likelihood Improvement (LI)* : 
-Rapid evaluation of phylogenetic placements designed for developers and rapid evaluation of changes in the code and algorithms. Following placement, a re-optimization simply highlights better or worse results, in terms of likelihood changes.
-
-* *Ressources (RESS)* :
-CPU and peek RAM consumption are measured for every step required to operate phylogenetic placement (including alignment in alignment-based methods and ancestral state reconstruction + database build in alignment-free methods). This procedure mostly intends to evaluate the scalability of the methods, as punctual analyses or routine placement of large sequence volumes do not induce the same constraints. 
-
-**Supported software:**
-
-* **EPA**(RAxML)  (Berger et al, 2010) 
-* **PPlacer** (Matsen et al, 2011)
-* **EPA-ng**  (Barbera et al, 2019)
-* **RAPPAS**  (Linard et al, 2019)
-* **APPLES**  (Balaban et al, 2019)
-
-Currently (March 20202) there are no other implementations of phylogenetic placement algorithms. If you implement a new method, you are welcome to contact us for requesting future support. You can also implement a new snakemake module and contribute to PEWO via pull requests (see the [documentation](https://github.com/phylo42/PEWO/wiki/Developer-instructions) for contribution guidelines).
-
-=======
->>>>>>> fe1ac933
 ## Wiki documentation
 
 **An complete documentation, including a tutorial is available in the [wiki section](https://github.com/phylo42/PEWO/wiki) of this github repository.**
@@ -160,11 +132,7 @@
 conda install pplacer=1.1.alpha17
 ```
 
-<<<<<<< HEAD
-**2. Select a procedure:**
-=======
-**2. Select the procedure :**
->>>>>>> fe1ac933
+**2. Select a procedure :**
 
 PEWO proposes several procedures aiming to evaluate different aspects of phylogenetic placement. Each procedure is coding as a Snakemake workflow, which can be loaded via a dedicated Snakefile (PEWO_workflow/\*.smk).
 
