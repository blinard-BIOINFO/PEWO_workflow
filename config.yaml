--- conflicted
+++ resolved
@@ -49,15 +49,8 @@
 #states used in analysis, either '0' for nucleotides or '1' for amino acids
 states: 0
 
-<<<<<<< HEAD
-#which software to test, at least one of : epa, epang, pplacer, rappas, apples
-test_soft: [epang, rappas, rappas2]
-#test_soft: [rappas]
-#test_soft: [rappas2]
-=======
-#which software to test, at least one of : epa, epang, pplacer, rappas, apples, appspam
-test_soft: [epa, epang, rappas, pplacer,appspam]
->>>>>>> 40531927
+#which software to test, at least one of : epa, epang, pplacer, rappas, rappas2, apples, appspam
+test_soft: [epa, epang, rappas, rappas2, pplacer, appspam]
 
 # READ GENERATION
 # Read lengths to generate
@@ -207,6 +200,8 @@
 
   memory: 8
 
+### RAPPAS2
+###############################
 
 config_rappas2:
   k: [6, 8, 10]
