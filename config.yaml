--- conflicted
+++ resolved
@@ -5,13 +5,8 @@
 # INPUT DATASET
 ##############################
 #alignment in fasta format and tree in newick format
-<<<<<<< HEAD
 #dataset_align: test/mod_150.phy.fasta
 #dataset_tree: test/RAxML_bipartitions.150.BEST.WITH
-=======
-dataset_align: test/mod_150.phy.fasta
-dataset_tree: test/RAxML_bipartitions.150.BEST.WITH
->>>>>>> f6a896db
 #dataset_align: test/compendium-norec-exp.fasta
 #dataset_tree: test/compendium-norec-exp-tree.newick
 #dataset_align: /home/ben/Dropbox/viromeplacer/test_datasets/6leaves_tree/6_leaves_test_set.aln
@@ -19,18 +14,9 @@
 #dataset_align: /media/ben/STOCK/DATA/PEWO/jphmm_inputs/HBV_alignment.fas
 #dataset_tree: /media/ben/STOCK/DATA/PEWO/jphmm_inputs/RAxML_bipartitions.HBV.REROOTED
 
-<<<<<<< HEAD
 dataset_align: test/0.align
 dataset_tree: test/0.tree
 
-=======
-#working directory
-#workdir: /home/ben/PycharmProjects/placetest_pipeline/run2
-workdir: /media/ben/STOCK/DATA/PEWO/bench2
-#workdir: /media/ben/STOCK/DATA/PEWO/jphmm_inputs/run_hbv
-#workdir: /media/ben/STOCK/DATA/PEWO/jphmm_inputs/run_hiv
->>>>>>> f6a896db
-
 #working directory
 workdir: /home/nikolai/dev/pewo/run
 
@@ -39,8 +25,8 @@
 states: 0
 
 #which software to test, at least one of : epa, epang, pplacer, rappas, apples
-<<<<<<< HEAD
-test_soft: ["rappas"]
+
+test_soft: [rappas]
 #test_soft: ["epa"]
 
 
@@ -50,9 +36,6 @@
 
 # If generate_reads is set to False, user must provide an input dataset.
 #dataset_reads: test/0_r300.fasta
-=======
-test_soft: [rappas,epang,pplacer,apples]
->>>>>>> f6a896db
 
 # READ GENERATION
 # Read lengths to generate
@@ -65,12 +48,6 @@
 #############################
 
 ### this section matters only when you run the "eval_accuracy.smk" workflow
-
-<<<<<<< HEAD
-=======
-#number of random prunings to compute
-pruning_count: 0
->>>>>>> f6a896db
 
 
 ## IF "RESOURCES" ARE EVALUATED
@@ -169,20 +146,12 @@
 
   #panel of k that is tested
   #integer in [2,16] (8~10 recommended, >12 often produces too long computations)
-<<<<<<< HEAD
   k: [6]
-=======
-  k: [7,8]
->>>>>>> f6a896db
 
   #panel of omega that is tested, rappas probability threshold is Thr=(omega/#states)^k
   #integer in ]0,#states] with #states=4 for nucleotides and 20 for amino acids
   #For DNA, values in [1,2] recommended. For amino acids, values in [5,15] recommended.
-<<<<<<< HEAD
   omega: [2.0]
-=======
-  omega: [1.5,2.0]
->>>>>>> f6a896db
 
   #reduction setup, e.g. gap/non-gap ratio
   #above which a site of the input alignment
@@ -208,13 +177,8 @@
   #currently, only raxml-ng can use multiple threads
   #
   #!!! warning, be sure to set arsoft VALUES as UPPER CASE !!!
-<<<<<<< HEAD
   arsoft: [PHYML]
   arthreads: 2
-=======
-  arsoft: [RAXMLNG]
-  arthreads: 1
->>>>>>> f6a896db
 
   #maximum amount of memory available to rappas process
   #this has no influence on placement accuracy but it will impact "resource" evaluation
