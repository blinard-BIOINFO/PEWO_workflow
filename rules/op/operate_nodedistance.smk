--- conflicted
+++ resolved
@@ -21,20 +21,7 @@
         os.path.join(_working_dir, "logs", "compute_nd.log")
     params:
           workdir=_working_dir,
-<<<<<<< HEAD
-          compute_epa=1 if "epa" in config["test_soft"] else 0,
-          compute_epang=1 if "epang" in config["test_soft"] else 0,
-          compute_pplacer=1 if "pplacer" in config["test_soft"] else 0,
-          compute_rappas=1 if "rappas" in config["test_soft"] else 0,
-          compute_apples=1 if "apples" in config["test_soft"] else 0,
-          compute_rappas2=1 if "rappas2" in config["test_soft"] else 0,
-          jar=config["pewo_jar"]
-    shell:
-         "java -cp {params.jar} DistanceGenerator_LITE2 {params.workdir} "
-         "{params.compute_epa} {params.compute_epang} {params.compute_pplacer} {params.compute_rappas} {params.compute_apples} {params.compute_rappas2} &> {log}"
-=======
           software_dir_list=','.join(PlacementSoftware.get_by_value(soft_str).value.upper() for soft_str in config["test_soft"]),
           jar=config["pewo_jar"]
     shell:
-         "java -cp {params.jar} DistanceGenerator_LITE2 {params.workdir} {params.software_dir_list} &> {log}"
->>>>>>> 40531927
+         "java -cp {params.jar} DistanceGenerator_LITE2 {params.workdir} {params.software_dir_list} &> {log}"