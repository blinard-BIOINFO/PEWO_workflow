--- conflicted
+++ resolved
@@ -59,69 +59,6 @@
                 for l in config["read_length"]]
 
 
-<<<<<<< HEAD
-=======
-rule db_build_in_ram_rappas:
-    """
-    Build a RAPPAS database in RAM.
-    """
-    # model parameters do not need to be passed, as they are useful only at AR
-    input:
-        a = os.path.join(_working_dir, "A", "{pruning}.align"),
-        t = os.path.join(_working_dir, "T", "{pruning}.tree"),
-        r = lambda wildcards: get_rappas_input_reads(wildcards.pruning),
-        ar = lambda wildcards: get_ar_output_templates(config, wildcards.arsoft)
-    output:
-        jplace = get_output_template(config, PlacementSoftware.RAPPAS, "jplace")
-    log:
-        get_log_template(config, PlacementSoftware.RAPPAS)
-    version: "1.00"
-    params:
-        states = ["nucl"] if config["states"]==0 else ["amino"],
-
-        # FIXME:
-        # This probably should be changed, because it depends on the
-        # implementation of get_experiment_dir_template for RAPPAS in pewo.templates.
-        ardir = os.path.join(Path(_rappas_experiment_dir).parent, "AR"),
-        workdir = _rappas_experiment_dir,
-        dbfilename = "DB.bin",
-        querystring = lambda wildcards, input: ",".join(input.r),
-        maxp = config["maxplacements"],
-        minlwr = config["minlwr"],
-        arbin = lambda wildcards: get_ar_binary(config, wildcards.arsoft)
-    run:
-        shell(
-            "java -Xms2G -Xmx" + str(config["config_rappas"]["memory"]) + "G -jar $(which RAPPAS.jar) -p b "
-            "-b $(which {params.arbin}) "
-            "-k {wildcards.k} --omega {wildcards.omega} -t {input.t} -r {input.a} -q {params.querystring} "
-            "-w {params.workdir} --ardir {params.ardir} -s {params.states} --ratio-reduction {wildcards.reduction} "
-            "--keep-at-most {params.maxp} --keep-factor {params.minlwr} "
-            "--use_unrooted --dbinram --dbfilename {params.dbfilename} &> {log} "
-        )
-
-        # FIXME:
-        # The output file templates here must be consistent with the ones produced by
-        # pewo.templates.get_output_template. This dependence is obviously ugly and error-prone,
-        # and should not be here. Should we generate the same {wildcard}-like templates there as well?
-        # Another way could be to replace all wildcards like {name} to {wildcards.name} in the output of
-        # pewo.templates.get_output_template.
-
-        if cfg.get_mode(config) == cfg.Mode.LIKELIHOOD:
-            # FIXME:
-            # This path depends on the implementation of pewo.io.fasta.split_fasta.
-            shell(
-                "mv {params.workdir}/placements_{wildcards.query}_r0.fasta.jplace "
-                "{params.workdir}/{wildcards.query}_r0_k{wildcards.k}_o{wildcards.omega}_red{wildcards.red}_ar{wildcards.ar}_rappas.jplace"
-            )
-
-        else:
-            for length in config["read_length"]:
-                shell(
-                    "mv {params.workdir}/placements_{wildcards.pruning}_r" + str(length) + ".fasta.jplace "
-                    "{params.workdir}/{wildcards.pruning}_r" + str(length) + "_k{wildcards.k}_o{wildcards.o}_red{wildcards.red}_ar{wildcards.ar}_rappas.jplace "
-                )
-
->>>>>>> 69a611d4
 # model parameters do not need to be passed, as they are useful only at AR
 rule db_build_rappas:
     """
