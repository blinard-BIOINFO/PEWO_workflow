--- conflicted
+++ resolved
@@ -61,14 +61,14 @@
         wd = config["workdir"],
         count = config["pruning_count"],
         states = config["states"],
+        jar = config["pewo_jar"],
         length = get_params_length()
         #length_sd=config["read_length_sd"],
         #bpe=config["bpe"],
-<<<<<<< HEAD
     run:
         if cfg.generate_reads(config):
             shell(
-                "java -cp `which RAPPAS.jar`:PEWO.jar PrunedTreeGenerator_LITE "
+                "java -cp {params.jar} PrunedTreeGenerator_LITE "
                 "{params.wd} {input.a} {input.t} "
                 "{params.count} {params.length} 0 1 {params.states} "
                 "&> {log}"
@@ -80,13 +80,4 @@
                 "cp {input.t} {params.wd}/T/0.tree;"
                 "cp {input.r} {params.wd}/R/0_r0.fasta;"
                 "touch {params.wd}/G/0.fasta;"
-            )
-
-=======
-	jar=config["pewo_jar"]
-    shell:
-        "java -cp {params.jar} PrunedTreeGenerator_LITE "
-        "{params.wd} {input.a} {input.t} "
-        "{params.count} {params.length} 0 1 {params.states} "
-        "&> {log}"
->>>>>>> f6a896db
+            )