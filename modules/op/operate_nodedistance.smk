"""
Computes the ND (node distance) metric using .jplace output files
"""

__author__ = "Benjamin Linard, Nikolai Romashchenko"


import os

#debug;
if (config["debug"]==1):
    print("prunings: "+os.getcwd())
#debug


#rule all:
#    input: config["workdir"]+"/results.csv"


rule compute_nodedistance:
    input:
        jplace_files = get_jplace_outputs()
    output:
        config["workdir"]+"/results.csv"
    log:
        config["workdir"]+"/logs/compute_nd.log"
    params:
        workdir=config["workdir"],
        compute_epa= 1 if "epa" in config["test_soft"] else 0 ,
        compute_epang= 1 if "epang" in config["test_soft"] else 0,
        compute_pplacer= 1 if "pplacer" in config["test_soft"] else 0,
        compute_rappas= 1 if "rappas" in config["test_soft"] else 0,
        compute_apples= 1 if "apples" in config["test_soft"] else 0,
	jar=config["pewo_jar"]
    shell:
<<<<<<< HEAD
        "java -cp `which RAPPAS.jar`:PEWO.jar DistanceGenerator_LITE2 {params.workdir} "
=======
        "java -cp  {params.jar} DistanceGenerator_LITE2 {params.workdir} "
>>>>>>> f6a896db
        "{params.compute_epa} {params.compute_epang} {params.compute_pplacer} {params.compute_rappas} {params.compute_apples} &> {log}"<|MERGE_RESOLUTION|>--- conflicted
+++ resolved
@@ -33,9 +33,10 @@
         compute_apples= 1 if "apples" in config["test_soft"] else 0,
 	jar=config["pewo_jar"]
     shell:
-<<<<<<< HEAD
-        "java -cp `which RAPPAS.jar`:PEWO.jar DistanceGenerator_LITE2 {params.workdir} "
-=======
+#<<<<<<< HEAD
+#        "java -cp `which RAPPAS.jar`:PEWO.jar DistanceGenerator_LITE2 {params.workdir} "
+#        "{params.compute_epa} {params.compute_epang} {params.compute_pplacer} {params.compute_rappas} {params.compute_apples} &> {log}"
+#=======
         "java -cp  {params.jar} DistanceGenerator_LITE2 {params.workdir} "
->>>>>>> f6a896db
-        "{params.compute_epa} {params.compute_epang} {params.compute_pplacer} {params.compute_rappas} {params.compute_apples} &> {log}"+        "{params.compute_epa} {params.compute_epang} {params.compute_pplacer} {params.compute_rappas} {params.compute_apples} &> {log}"
+#>>>>>>> f6a896db175bf713248dd66209204de4d5fe20c1