"""
This module operates placements with PPLACER.
It builds first a pplacer package with taxtastic, then computes placement using the package
"""


__author__ = "Benjamin Linard, Nikolai Romashchenko"
__license__ = "MIT"


import os
from typing import Dict
import pewo.config as cfg
from pewo.software import PlacementSoftware, AlignmentSoftware
from pewo.templates import get_experiment_dir_template, get_software_dir, get_common_queryname_template, \
    get_output_template, get_log_template


_working_dir = cfg.get_work_dir(config)
_pplacer_experiment_dir = get_experiment_dir_template(config, PlacementSoftware.PPLACER)
#FIXME:
# Unnecessary dependendancy on the alignment software
_alignment_dir = get_software_dir(config, AlignmentSoftware.HMMER)


def _get_pplacer_refpkg_template(config: Dict) -> str:
    return os.path.join(get_software_dir(config, PlacementSoftware.PPLACER),
                        "{pruning}", "{pruning}_refpkg")

<<<<<<< HEAD

rule build_pplacer:
    """
    Builds pplacer pkgs using taxtastic.
    """
=======
'''
build pplacer pkgs using taxtastic
model parameters are loaded in pplacer via the 'info' file, output of raxml optimisation
'''
rule build_package:
>>>>>>> aa247cc7
    input:
        a = os.path.join(_working_dir, "A", "{pruning}.align"),
        t = os.path.join(_working_dir, "T", "{pruning}.tree"),
        s = os.path.join(_working_dir, "T", "{pruning}_optimised.info")
    output:
        directory(_get_pplacer_refpkg_template(config))
    log:
        os.path.join(_working_dir, "logs", "taxtastic", "{pruning}.log")
    version: "1.00"
    params:
        refpkg_dir = _get_pplacer_refpkg_template(config)
    shell:
        "taxit create -P {params.refpkg_dir} -l locus -f {input.a} -t {input.t} -s {input.s} &> {log}"


rule placement_pplacer:
    """ 
    Runs placement using PPLACER.
    Note: pplacer option '--out-dir' is not functional, it writes the jplace in current directory
    which required the addition of the explicit 'cd'
    """
    input:
        alignment = os.path.join(_alignment_dir,
                                 "{pruning}",
                                 get_common_queryname_template(config) + ".fasta"),
        pkg = _get_pplacer_refpkg_template(config)
    output:
        jplace = get_output_template(config, PlacementSoftware.PPLACER, "jplace")
    log:
        get_log_template(config, PlacementSoftware.PPLACER)
    #FIXME:
    # Implement templates for benchmarks
    #benchmark:
    #    repeat(config["workdir"] + "/benchmarks/{query}_r{length}_ms{msppl}_sb{sbppl}_mp{mpppl}_pplacer_benchmark.tsv",
    #           config["repeats"])
    version: "1.00"
    params:
        maxp = config["maxplacements"],
        minlwr = config["minlwr"]
    run:
<<<<<<< HEAD
        pplacer_command = "pplacer -o {output.jplace} --verbosity 2 --max-strikes {wildcards.msppl}" \
                          " --strike-box {wildcards.sbppl} --max-pitches {wildcards.mpppl}" \
                          " --keep-at-most {params.maxp} --keep-factor {params.minlwr}"

        if not config["config_pplacer"]["premask"]:
            pplacer_command += " --no-pre-mask"

        pplacer_command += " -c {input.pkg} {input.alignment} &> {log}"
        shell(pplacer_command)
=======
        if config["config_pplacer"]["premask"]==1 :
            shell("pplacer -o {params.o} --verbosity 1 --max-strikes {wildcards.msppl} --strike-box {wildcards.sbppl} --max-pitches {wildcards.mpppl} --keep-at-most {params.maxp} --keep-factor {params.minlwr} -c {input.p} {input.a} &> {log}")
        else:
            shell("pplacer -o {params.o} --verbosity 1 --max-strikes {wildcards.msppl} --strike-box {wildcards.sbppl} --max-pitches {wildcards.mpppl} --keep-at-most {params.maxp} --keep-factor {params.minlwr} --no-pre-mask -c {input.p} {input.a} &> {log}")
>>>>>>> aa247cc7
<|MERGE_RESOLUTION|>--- conflicted
+++ resolved
@@ -27,19 +27,12 @@
     return os.path.join(get_software_dir(config, PlacementSoftware.PPLACER),
                         "{pruning}", "{pruning}_refpkg")
 
-<<<<<<< HEAD
 
 rule build_pplacer:
     """
-    Builds pplacer pkgs using taxtastic.
+    Build pplacer pkgs using taxtastic.
+    Model parameters are loaded in pplacer via the 'info' file, the output of raxml optimisation
     """
-=======
-'''
-build pplacer pkgs using taxtastic
-model parameters are loaded in pplacer via the 'info' file, output of raxml optimisation
-'''
-rule build_package:
->>>>>>> aa247cc7
     input:
         a = os.path.join(_working_dir, "A", "{pruning}.align"),
         t = os.path.join(_working_dir, "T", "{pruning}.tree"),
@@ -80,8 +73,7 @@
         maxp = config["maxplacements"],
         minlwr = config["minlwr"]
     run:
-<<<<<<< HEAD
-        pplacer_command = "pplacer -o {output.jplace} --verbosity 2 --max-strikes {wildcards.msppl}" \
+        pplacer_command = "pplacer -o {output.jplace} --verbosity 1 --max-strikes {wildcards.msppl}" \
                           " --strike-box {wildcards.sbppl} --max-pitches {wildcards.mpppl}" \
                           " --keep-at-most {params.maxp} --keep-factor {params.minlwr}"
 
@@ -89,10 +81,4 @@
             pplacer_command += " --no-pre-mask"
 
         pplacer_command += " -c {input.pkg} {input.alignment} &> {log}"
-        shell(pplacer_command)
-=======
-        if config["config_pplacer"]["premask"]==1 :
-            shell("pplacer -o {params.o} --verbosity 1 --max-strikes {wildcards.msppl} --strike-box {wildcards.sbppl} --max-pitches {wildcards.mpppl} --keep-at-most {params.maxp} --keep-factor {params.minlwr} -c {input.p} {input.a} &> {log}")
-        else:
-            shell("pplacer -o {params.o} --verbosity 1 --max-strikes {wildcards.msppl} --strike-box {wildcards.sbppl} --max-pitches {wildcards.mpppl} --keep-at-most {params.maxp} --keep-factor {params.minlwr} --no-pre-mask -c {input.p} {input.a} &> {log}")
->>>>>>> aa247cc7
+        shell(pplacer_command)