"""
Functions related to workflow constructions,
e.g. define snakemake outputs depending on tested software
"""

__author__ = "Benjamin Linard, Nikolai Romashchenko"
__license__ = "MIT"


import os
import itertools
from typing import List, Dict
import pewo.config as cfg
from pewo.software import AlignmentSoftware, PlacementSoftware
from pewo.templates import get_software_dir, get_common_queryname_template, get_common_template_args,\
    get_output_template, get_output_template_args



def accuracy_plots_nd_outputs() -> List[str]:
    """
    Creates a list of plot files that will be computed in the accuracy mode.
    """
    l=list()
    #epa-ng
    if "epang" in config["test_soft"] :
        l.append( expand(config["workdir"]+"/summary_plot_ND_epang_{heuristic}.svg",heuristic=config["config_epang"]["heuristics"]) )
        l.append( expand(config["workdir"]+"/summary_table_ND_epang_{heuristic}.csv",heuristic=config["config_epang"]["heuristics"]) )
    #all other software
    l.append( expand(config["workdir"]+"/summary_plot_ND_{soft}.svg",soft=[x for x in config["test_soft"] if x!="epang"]) )
    l.append( expand(config["workdir"]+"/summary_table_ND_{soft}.csv",soft=[x for x in config["test_soft"] if x!="epang"]) )
    return l

'''
accessory function to correctly set which epa-ng heuristics are tested and with which parameters
'''
def select_epang_heuristics_benchmarks():
    l=[]
    if "h1" in config["config_epang"]["heuristics"]:
        l.append(
            expand(     config["workdir"]+"/benchmarks/{pruning}_r{length}_h1_g{gepang}_epang_benchmark.tsv",
                        pruning=range(0,config["pruning_count"]),
                        length=config["read_length"],
                        gepang=config["config_epang"]["h1"]["g"]
                   )
        )
    if "h2" in config["config_epang"]["heuristics"]:
        l.append(
             expand(    config["workdir"]+"/benchmarks/{pruning}_r{length}_h2_bigg{biggepang}_epang_benchmark.tsv",
                        pruning=range(0,config["pruning_count"]),
                        length=config["read_length"],
                        biggepang=config["config_epang"]["h2"]["G"]
                        )
        )
    if "h3" in config["config_epang"]["heuristics"]:
        l.append(
             expand(    config["workdir"]+"/benchmarks/{pruning}_r{length}_h3_epang_benchmark.tsv",
                        pruning=range(0,config["pruning_count"]),
                        length=config["read_length"]
                        )
        )
    if "h4" in config["config_epang"]["heuristics"]:
        l.append(
            expand(
                config["workdir"]+"/benchmarks/{pruning}_r{length}_h4_epang_benchmark.tsv",
                pruning=range(0,config["pruning_count"]),
                length=config["read_length"]
                )
            )
    return l

def accuracy_plots_end_outputs() -> List[str]:
    """
    Creates a list of plot files that will be computed in the accuracy mode
    """
    l=list()
<<<<<<< HEAD
    #epa-ng
    if "epang" in config["test_soft"] :
        l.append( expand(config["workdir"]+"/summary_plot_eND_epang_{heuristic}.svg",heuristic=config["config_epang"]["heuristics"]) )
        l.append( expand(config["workdir"]+"/summary_table_eND_epang_{heuristic}.csv",heuristic=config["config_epang"]["heuristics"]) )
    #all other software
    l.append( expand(config["workdir"]+"/summary_plot_eND_{soft}.svg",soft=[x for x in config["test_soft"] if x!="epang"]) )
    l.append( expand(config["workdir"]+"/summary_table_eND_{soft}.csv",soft=[x for x in config["test_soft"] if x!="epang"]) )
    return l


def build_accuracy_workflow() -> List[str]:
    """
    Creates a list of output files for the accuracy workflow.
    """
    # .jplace files
    placements = build_placements_workflow()

    # node distances from jplace outputs
    csv = [config["workdir"] + "/results.csv"]

    # collection of results and generation of summary plots
    node_distance_reports = accuracy_plots_nd_outputs()
    expected_node_distance_reports = accuracy_plots_end_outputs()

    return list(itertools.chain(placements, csv, node_distance_reports, expected_node_distance_reports))


def build_resources_workflow() -> List[str]:
    """
    builds the list of outputs,for a "resources" workflow
    """
=======
    #placements
    l.append(
        build_placements_workflow()
    )
    #compute node distances metrics from jplace outputs
    l.append(config["workdir"]+"/results.csv")
    #collection of results and generation of summary plots
    l.append(accuracy_plots_ND())
    l.append(accuracy_plots_eND())
    return l

'''
builds the list of outputs,for a "resources" workflow
'''
def build_resources_workflow():
>>>>>>> aa247cc7
    l=list()
    #call outputs from operate_inputs module to build input reads as pruning=0 and r=0
<<<<<<< HEAD
    l.append(config["workdir"] + "/A/0.align")
    l.append(config["workdir"] + "/T/0.tree")
    l.append(config["workdir"] + "/G/0.fasta")
    l.append(config["workdir"] + "/R/0_r0.fasta")

=======
    l.append( config["workdir"]+"/A/0.align")
    l.append( config["workdir"]+"/T/0.tree")
    l.append( config["workdir"]+"/G/0.fasta")
    l.append( config["workdir"]+"/R/0_r0.fasta")
>>>>>>> aa247cc7
    #placements
    l.append(
        build_placements_workflow()
    )
    #benchmarks
    l.append(build_benchmarks_workflow())
    #collection of results and generation of summary plots
<<<<<<< HEAD
    #l.append(build_plots())
=======
    l.append(resource_plots())
>>>>>>> aa247cc7
    return l


def build_likelihood_workflow() -> List[str]:
    """
    Creates a list of output files for the likelihood workflow
    """
    # .jplace output files
    placements = build_placements_workflow()

    # likelihood values from jplace outputs
    csvs = [config["workdir"] + "/likelihood.csv"]

    return list(itertools.chain(placements, csvs))


def _get_aligned_queries() -> List[str]:
    """
    Returns the list of .fasta files of aligned query files. These files
    must be produced by the alignment stage.
    """
    _alignment_dir = get_software_dir(config, AlignmentSoftware.HMMER)
    query_alignment_template = os.path.join(_alignment_dir,
                                            "{pruning}",
                                            get_common_queryname_template(config) + ".fasta")
    return expand(query_alignment_template, **get_common_template_args(config))



def _get_jplace_outputs(config: Dict, software: PlacementSoftware) -> List[str]:
    """
    Creates a list of .jplace output files produced by specific software.
    """
    return expand(get_output_template(config, software, "jplace"),
                  **get_output_template_args(config, software))


def get_jplace_outputs() -> List[str]:
    """
    Creates a list of all .jplace files that are produced by all placement software
    """
    inputs = []

    if "epa" in config["test_soft"]:
        inputs.extend(_get_jplace_outputs(config, PlacementSoftware.EPA))
    if "pplacer" in config["test_soft"]:
        inputs.extend(_get_jplace_outputs(config, PlacementSoftware.PPLACER))
    if "epang" in config["test_soft"]:
        inputs.extend(select_epang_heuristics())
    if "rappas" in config["test_soft"]:
        inputs.extend(_get_jplace_outputs(config, PlacementSoftware.RAPPAS))
    if "apples" in config["test_soft"]:
        inputs.extend(
            expand(
                config["workdir"]+"/APPLES/{pruning}/m{meth}_c{crit}/{pruning}_r{length}_m{meth}_c{crit}_apples.jplace",
                pruning=range(0,config["pruning_count"]),
                length=config["read_length"],
                meth=config["config_apples"]["methods"],
                crit=config["config_apples"]["criteria"]
            )
        )
    return inputs


<<<<<<< HEAD
def build_placements_workflow() -> List[str]:
    """
    Builds expected outputs from tested placement software ("test_soft" field in the config file)
    """
=======
'''
define expected benchmark outputs, which are written by snakemake in workdir/benchmarks 
'''
def build_benchmarks_workflow():
    l=list()
    #hmm alignments for alignment-based methods
    if ("epa" in config["test_soft"]) or ("epang" in config["test_soft"]) or ("pplacer" in config["test_soft"]) or ("apples" in config["test_soft"]) :
        l.append(
            expand(
                config["workdir"]+"/benchmarks/{pruning}_r{length}_hmmalign_benchmark.tsv",
                pruning=range(0,config["pruning_count"],1),
                length=config["read_length"]
            )
        )
    #pplacer placements
    if "pplacer" in config["test_soft"] :
        l.append(
            expand(
                config["workdir"]+"/benchmarks/{pruning}_r{length}_ms{msppl}_sb{sbppl}_mp{mpppl}_pplacer_benchmark.tsv",
                pruning=range(0,config["pruning_count"]),
                length=config["read_length"],
                msppl=config["config_pplacer"]["max-strikes"],
                sbppl=config["config_pplacer"]["strike-box"],
                mpppl=config["config_pplacer"]["max-pitches"]
            )
        )
    #epa placements
    if "epa" in config["test_soft"] :
        l.append(
            expand(
                config["workdir"]+"/benchmarks/{pruning}_r{length}_g{gepa}_epa_benchmark.tsv",
                pruning=range(0,config["pruning_count"]),
                length=config["read_length"],
                gepa=config["config_epa"]["G"]
            )
        )
    #epa-ng placements
    if "epang" in config["test_soft"] :
        l.append(
            #different heuristics can be called, leading to different results and completely different runtimes
            select_epang_heuristics_benchmarks()
        )
    #apples placements
    if "apples" in config["test_soft"] :
        l.append(
            expand(
                config["workdir"]+"/benchmarks/{pruning}_r{length}_m{meth}_c{crit}_apples_benchmark.tsv",
                pruning=range(0,config["pruning_count"]),
                length=config["read_length"],
                meth=config["config_apples"]["methods"],
                crit=config["config_apples"]["criteria"]
            )
        )
    #rappas
    #for resource evaluation, AR, dbbuild and placement are split for independent measures
    if "rappas" in config["test_soft"] :
        #ar
        l.append(
            expand(
                config["workdir"]+"/benchmarks/{pruning}_red{reduction}_ar{arsoft}_ansrec_benchmark.tsv",
                pruning=range(0,config["pruning_count"]),
                reduction=config["config_rappas"]["reduction"],
                arsoft=config["config_rappas"]["arsoft"]
            )
        )
        #dbbuild
        l.append(
            expand(
                config["workdir"]+"/benchmarks/{pruning}_k{k}_o{omega}_red{reduction}_ar{arsoft}_rappas-dbbuild_benchmark.tsv",
                pruning=range(0,config["pruning_count"]),
                k=config["config_rappas"]["k"],
                omega=config["config_rappas"]["omega"],
                reduction=config["config_rappas"]["reduction"],
                arsoft=config["config_rappas"]["arsoft"]
            )
        )
        #placement
        l.append(
            expand(
                config["workdir"]+"/benchmarks/{pruning}_r{length}_k{k}_o{omega}_red{reduction}_ar{arsoft}_rappas-placement_benchmark.tsv",
                pruning=range(0,config["pruning_count"]),
                k=config["config_rappas"]["k"],
                omega=config["config_rappas"]["omega"],
                length=config["read_length"],
                reduction=config["config_rappas"]["reduction"],
                arsoft=config["config_rappas"]["arsoft"]
            )
        )
    return l


'''
define plots that will be computed in 'accuracy' mode
'''
def accuracy_plots_ND():
>>>>>>> aa247cc7
    l=list()

<<<<<<< HEAD
    # list of optimized trees
    trees = expand(config["workdir"] + "/T/{pruning}_optimised.tree",
                   pruning = range(config["pruning_count"]))

    # hmm alignments for alignment-based methods
    # TODO: implement it with pewo.software types
    alignments = []
    require_alignment = ["epa", "epang", "pplacer", "apples"]
    # check if there is any software that requires alignment
    if any(soft in config["test_soft"] for soft in require_alignment):
        alignments = _get_aligned_queries()

    # get .jplace files produced by all tested software
    placements = get_jplace_outputs()

    return list(itertools.chain(trees, alignments, placements))


def get_likelihood_plots_outputs() -> List[str]:
    """
    Define plots that will be computed in the likelihood mode
    """
    _working_dir = cfg.get_work_dir(config)

    #FIXME: Add heuristic-based output names for EPA-NG
    software_list = [software for software in config["test_soft"] if software != "epang"]

    tables = expand("/summary_table_LL_{software}.csv", software = software_list)
    plots = expand("/summary_plot_LL_{software}.svg", software = software_list)

    return list(itertools.chain(tables, plots))


def resource_plots_outputs() -> List[str]:
    """
    Creates a list of plot files that will be computed in the resources mode
    """
=======
'''
define plots that will be computed in 'accuracy' mode
'''
def accuracy_plots_eND():
    l=list()
    #epa-ng
    if "epang" in config["test_soft"] :
        l.append( expand(config["workdir"]+"/summary_plot_eND_epang_{heuristic}.svg",heuristic=config["config_epang"]["heuristics"]) )
        l.append( expand(config["workdir"]+"/summary_table_eND_epang_{heuristic}.csv",heuristic=config["config_epang"]["heuristics"]) )
    #all other software
    l.append( expand(config["workdir"]+"/summary_plot_eND_{soft}.svg",soft=[x for x in config["test_soft"] if x!="epang"]) )
    l.append( expand(config["workdir"]+"/summary_table_eND_{soft}.csv",soft=[x for x in config["test_soft"] if x!="epang"]) )
    return l

'''
define plots that will be computed in 'resources' mode
'''
def resource_plots():
>>>>>>> aa247cc7
    l=list()
    l.append(config["workdir"]+"/ressource_results.tsv")
    return l<|MERGE_RESOLUTION|>--- conflicted
+++ resolved
@@ -9,7 +9,7 @@
 
 import os
 import itertools
-from typing import List, Dict
+from typing import List
 import pewo.config as cfg
 from pewo.software import AlignmentSoftware, PlacementSoftware
 from pewo.templates import get_software_dir, get_common_queryname_template, get_common_template_args,\
@@ -31,50 +31,12 @@
     l.append( expand(config["workdir"]+"/summary_table_ND_{soft}.csv",soft=[x for x in config["test_soft"] if x!="epang"]) )
     return l
 
-'''
-accessory function to correctly set which epa-ng heuristics are tested and with which parameters
-'''
-def select_epang_heuristics_benchmarks():
-    l=[]
-    if "h1" in config["config_epang"]["heuristics"]:
-        l.append(
-            expand(     config["workdir"]+"/benchmarks/{pruning}_r{length}_h1_g{gepang}_epang_benchmark.tsv",
-                        pruning=range(0,config["pruning_count"]),
-                        length=config["read_length"],
-                        gepang=config["config_epang"]["h1"]["g"]
-                   )
-        )
-    if "h2" in config["config_epang"]["heuristics"]:
-        l.append(
-             expand(    config["workdir"]+"/benchmarks/{pruning}_r{length}_h2_bigg{biggepang}_epang_benchmark.tsv",
-                        pruning=range(0,config["pruning_count"]),
-                        length=config["read_length"],
-                        biggepang=config["config_epang"]["h2"]["G"]
-                        )
-        )
-    if "h3" in config["config_epang"]["heuristics"]:
-        l.append(
-             expand(    config["workdir"]+"/benchmarks/{pruning}_r{length}_h3_epang_benchmark.tsv",
-                        pruning=range(0,config["pruning_count"]),
-                        length=config["read_length"]
-                        )
-        )
-    if "h4" in config["config_epang"]["heuristics"]:
-        l.append(
-            expand(
-                config["workdir"]+"/benchmarks/{pruning}_r{length}_h4_epang_benchmark.tsv",
-                pruning=range(0,config["pruning_count"]),
-                length=config["read_length"]
-                )
-            )
-    return l
 
 def accuracy_plots_end_outputs() -> List[str]:
     """
     Creates a list of plot files that will be computed in the accuracy mode
     """
     l=list()
-<<<<<<< HEAD
     #epa-ng
     if "epang" in config["test_soft"] :
         l.append( expand(config["workdir"]+"/summary_plot_eND_epang_{heuristic}.svg",heuristic=config["config_epang"]["heuristics"]) )
@@ -85,6 +47,68 @@
     return l
 
 
+def get_likelihood_plots_outputs() -> List[str]:
+    """
+    Define plots that will be computed in the likelihood mode
+    """
+    _working_dir = cfg.get_work_dir(config)
+
+    #FIXME: Add heuristic-based output names for EPA-NG
+    software_list = [software for software in config["test_soft"] if software != "epang"]
+
+    tables = expand("/summary_table_LL_{software}.csv", software = software_list)
+    plots = expand("/summary_plot_LL_{software}.svg", software = software_list)
+
+    return list(itertools.chain(tables, plots))
+
+
+
+def resource_plots_outputs() -> List[str]:
+    """
+    Creates a list of plot files that will be computed in the resources mode
+    """
+    return [config["workdir"]+"/ressource_results.tsv"]
+
+
+'''
+accessory function to correctly set which epa-ng heuristics are tested and with which parameters
+'''
+def select_epang_heuristics_benchmarks():
+    l=[]
+    if "h1" in config["config_epang"]["heuristics"]:
+        l.append(
+            expand(     config["workdir"]+"/benchmarks/{pruning}_r{length}_h1_g{gepang}_epang_benchmark.tsv",
+                        pruning=range(0,config["pruning_count"]),
+                        length=config["read_length"],
+                        gepang=config["config_epang"]["h1"]["g"]
+                   )
+        )
+    if "h2" in config["config_epang"]["heuristics"]:
+        l.append(
+             expand(    config["workdir"]+"/benchmarks/{pruning}_r{length}_h2_bigg{biggepang}_epang_benchmark.tsv",
+                        pruning=range(0,config["pruning_count"]),
+                        length=config["read_length"],
+                        biggepang=config["config_epang"]["h2"]["G"]
+                        )
+        )
+    if "h3" in config["config_epang"]["heuristics"]:
+        l.append(
+             expand(    config["workdir"]+"/benchmarks/{pruning}_r{length}_h3_epang_benchmark.tsv",
+                        pruning=range(0,config["pruning_count"]),
+                        length=config["read_length"]
+                        )
+        )
+    if "h4" in config["config_epang"]["heuristics"]:
+        l.append(
+            expand(
+                config["workdir"]+"/benchmarks/{pruning}_r{length}_h4_epang_benchmark.tsv",
+                pruning=range(0,config["pruning_count"]),
+                length=config["read_length"]
+                )
+            )
+    return l
+
+
 def build_accuracy_workflow() -> List[str]:
     """
     Creates a list of output files for the accuracy workflow.
@@ -106,37 +130,13 @@
     """
     builds the list of outputs,for a "resources" workflow
     """
-=======
-    #placements
-    l.append(
-        build_placements_workflow()
-    )
-    #compute node distances metrics from jplace outputs
-    l.append(config["workdir"]+"/results.csv")
-    #collection of results and generation of summary plots
-    l.append(accuracy_plots_ND())
-    l.append(accuracy_plots_eND())
-    return l
-
-'''
-builds the list of outputs,for a "resources" workflow
-'''
-def build_resources_workflow():
->>>>>>> aa247cc7
     l=list()
     #call outputs from operate_inputs module to build input reads as pruning=0 and r=0
-<<<<<<< HEAD
     l.append(config["workdir"] + "/A/0.align")
     l.append(config["workdir"] + "/T/0.tree")
     l.append(config["workdir"] + "/G/0.fasta")
     l.append(config["workdir"] + "/R/0_r0.fasta")
 
-=======
-    l.append( config["workdir"]+"/A/0.align")
-    l.append( config["workdir"]+"/T/0.tree")
-    l.append( config["workdir"]+"/G/0.fasta")
-    l.append( config["workdir"]+"/R/0_r0.fasta")
->>>>>>> aa247cc7
     #placements
     l.append(
         build_placements_workflow()
@@ -144,11 +144,7 @@
     #benchmarks
     l.append(build_benchmarks_workflow())
     #collection of results and generation of summary plots
-<<<<<<< HEAD
-    #l.append(build_plots())
-=======
-    l.append(resource_plots())
->>>>>>> aa247cc7
+    l.append(resource_plots_outputs())
     return l
 
 
@@ -212,112 +208,10 @@
         )
     return inputs
 
-
-<<<<<<< HEAD
 def build_placements_workflow() -> List[str]:
     """
     Builds expected outputs from tested placement software ("test_soft" field in the config file)
     """
-=======
-'''
-define expected benchmark outputs, which are written by snakemake in workdir/benchmarks 
-'''
-def build_benchmarks_workflow():
-    l=list()
-    #hmm alignments for alignment-based methods
-    if ("epa" in config["test_soft"]) or ("epang" in config["test_soft"]) or ("pplacer" in config["test_soft"]) or ("apples" in config["test_soft"]) :
-        l.append(
-            expand(
-                config["workdir"]+"/benchmarks/{pruning}_r{length}_hmmalign_benchmark.tsv",
-                pruning=range(0,config["pruning_count"],1),
-                length=config["read_length"]
-            )
-        )
-    #pplacer placements
-    if "pplacer" in config["test_soft"] :
-        l.append(
-            expand(
-                config["workdir"]+"/benchmarks/{pruning}_r{length}_ms{msppl}_sb{sbppl}_mp{mpppl}_pplacer_benchmark.tsv",
-                pruning=range(0,config["pruning_count"]),
-                length=config["read_length"],
-                msppl=config["config_pplacer"]["max-strikes"],
-                sbppl=config["config_pplacer"]["strike-box"],
-                mpppl=config["config_pplacer"]["max-pitches"]
-            )
-        )
-    #epa placements
-    if "epa" in config["test_soft"] :
-        l.append(
-            expand(
-                config["workdir"]+"/benchmarks/{pruning}_r{length}_g{gepa}_epa_benchmark.tsv",
-                pruning=range(0,config["pruning_count"]),
-                length=config["read_length"],
-                gepa=config["config_epa"]["G"]
-            )
-        )
-    #epa-ng placements
-    if "epang" in config["test_soft"] :
-        l.append(
-            #different heuristics can be called, leading to different results and completely different runtimes
-            select_epang_heuristics_benchmarks()
-        )
-    #apples placements
-    if "apples" in config["test_soft"] :
-        l.append(
-            expand(
-                config["workdir"]+"/benchmarks/{pruning}_r{length}_m{meth}_c{crit}_apples_benchmark.tsv",
-                pruning=range(0,config["pruning_count"]),
-                length=config["read_length"],
-                meth=config["config_apples"]["methods"],
-                crit=config["config_apples"]["criteria"]
-            )
-        )
-    #rappas
-    #for resource evaluation, AR, dbbuild and placement are split for independent measures
-    if "rappas" in config["test_soft"] :
-        #ar
-        l.append(
-            expand(
-                config["workdir"]+"/benchmarks/{pruning}_red{reduction}_ar{arsoft}_ansrec_benchmark.tsv",
-                pruning=range(0,config["pruning_count"]),
-                reduction=config["config_rappas"]["reduction"],
-                arsoft=config["config_rappas"]["arsoft"]
-            )
-        )
-        #dbbuild
-        l.append(
-            expand(
-                config["workdir"]+"/benchmarks/{pruning}_k{k}_o{omega}_red{reduction}_ar{arsoft}_rappas-dbbuild_benchmark.tsv",
-                pruning=range(0,config["pruning_count"]),
-                k=config["config_rappas"]["k"],
-                omega=config["config_rappas"]["omega"],
-                reduction=config["config_rappas"]["reduction"],
-                arsoft=config["config_rappas"]["arsoft"]
-            )
-        )
-        #placement
-        l.append(
-            expand(
-                config["workdir"]+"/benchmarks/{pruning}_r{length}_k{k}_o{omega}_red{reduction}_ar{arsoft}_rappas-placement_benchmark.tsv",
-                pruning=range(0,config["pruning_count"]),
-                k=config["config_rappas"]["k"],
-                omega=config["config_rappas"]["omega"],
-                length=config["read_length"],
-                reduction=config["config_rappas"]["reduction"],
-                arsoft=config["config_rappas"]["arsoft"]
-            )
-        )
-    return l
-
-
-'''
-define plots that will be computed in 'accuracy' mode
-'''
-def accuracy_plots_ND():
->>>>>>> aa247cc7
-    l=list()
-
-<<<<<<< HEAD
     # list of optimized trees
     trees = expand(config["workdir"] + "/T/{pruning}_optimised.tree",
                    pruning = range(config["pruning_count"]))
@@ -336,45 +230,92 @@
     return list(itertools.chain(trees, alignments, placements))
 
 
-def get_likelihood_plots_outputs() -> List[str]:
-    """
-    Define plots that will be computed in the likelihood mode
-    """
-    _working_dir = cfg.get_work_dir(config)
-
-    #FIXME: Add heuristic-based output names for EPA-NG
-    software_list = [software for software in config["test_soft"] if software != "epang"]
-
-    tables = expand("/summary_table_LL_{software}.csv", software = software_list)
-    plots = expand("/summary_plot_LL_{software}.svg", software = software_list)
-
-    return list(itertools.chain(tables, plots))
-
-
-def resource_plots_outputs() -> List[str]:
-    """
-    Creates a list of plot files that will be computed in the resources mode
-    """
-=======
 '''
-define plots that will be computed in 'accuracy' mode
+define expected benchmark outputs, which are written by snakemake in workdir/benchmarks 
 '''
-def accuracy_plots_eND():
+def build_benchmarks_workflow() -> List[str]:
     l=list()
-    #epa-ng
+    #hmm alignments for alignment-based methods
+    if ("epa" in config["test_soft"]) or ("epang" in config["test_soft"]) or ("pplacer" in config["test_soft"]) or ("apples" in config["test_soft"]) :
+        l.append(
+            expand(
+                config["workdir"]+"/benchmarks/{pruning}_r{length}_hmmalign_benchmark.tsv",
+                pruning=range(0,config["pruning_count"],1),
+                length=config["read_length"]
+            )
+        )
+    #pplacer placements
+    if "pplacer" in config["test_soft"] :
+        l.append(
+            expand(
+                config["workdir"]+"/benchmarks/{pruning}_r{length}_ms{msppl}_sb{sbppl}_mp{mpppl}_pplacer_benchmark.tsv",
+                pruning=range(0,config["pruning_count"]),
+                length=config["read_length"],
+                msppl=config["config_pplacer"]["max-strikes"],
+                sbppl=config["config_pplacer"]["strike-box"],
+                mpppl=config["config_pplacer"]["max-pitches"]
+            )
+        )
+    #epa placements
+    if "epa" in config["test_soft"] :
+        l.append(
+            expand(
+                config["workdir"]+"/benchmarks/{pruning}_r{length}_g{gepa}_epa_benchmark.tsv",
+                pruning=range(0,config["pruning_count"]),
+                length=config["read_length"],
+                gepa=config["config_epa"]["G"]
+            )
+        )
+    #epa-ng placements
     if "epang" in config["test_soft"] :
-        l.append( expand(config["workdir"]+"/summary_plot_eND_epang_{heuristic}.svg",heuristic=config["config_epang"]["heuristics"]) )
-        l.append( expand(config["workdir"]+"/summary_table_eND_epang_{heuristic}.csv",heuristic=config["config_epang"]["heuristics"]) )
-    #all other software
-    l.append( expand(config["workdir"]+"/summary_plot_eND_{soft}.svg",soft=[x for x in config["test_soft"] if x!="epang"]) )
-    l.append( expand(config["workdir"]+"/summary_table_eND_{soft}.csv",soft=[x for x in config["test_soft"] if x!="epang"]) )
-    return l
-
-'''
-define plots that will be computed in 'resources' mode
-'''
-def resource_plots():
->>>>>>> aa247cc7
-    l=list()
-    l.append(config["workdir"]+"/ressource_results.tsv")
+        l.append(
+            #different heuristics can be called, leading to different results and completely different runtimes
+            select_epang_heuristics_benchmarks()
+        )
+    #apples placements
+    if "apples" in config["test_soft"] :
+        l.append(
+            expand(
+                config["workdir"]+"/benchmarks/{pruning}_r{length}_m{meth}_c{crit}_apples_benchmark.tsv",
+                pruning=range(0,config["pruning_count"]),
+                length=config["read_length"],
+                meth=config["config_apples"]["methods"],
+                crit=config["config_apples"]["criteria"]
+            )
+        )
+    #rappas
+    #for resource evaluation, AR, dbbuild and placement are split for independent measures
+    if "rappas" in config["test_soft"] :
+        #ar
+        l.append(
+            expand(
+                config["workdir"]+"/benchmarks/{pruning}_red{reduction}_ar{arsoft}_ansrec_benchmark.tsv",
+                pruning=range(0,config["pruning_count"]),
+                reduction=config["config_rappas"]["reduction"],
+                arsoft=config["config_rappas"]["arsoft"]
+            )
+        )
+        #dbbuild
+        l.append(
+            expand(
+                config["workdir"]+"/benchmarks/{pruning}_k{k}_o{omega}_red{reduction}_ar{arsoft}_rappas-dbbuild_benchmark.tsv",
+                pruning=range(0,config["pruning_count"]),
+                k=config["config_rappas"]["k"],
+                omega=config["config_rappas"]["omega"],
+                reduction=config["config_rappas"]["reduction"],
+                arsoft=config["config_rappas"]["arsoft"]
+            )
+        )
+        #placement
+        l.append(
+            expand(
+                config["workdir"]+"/benchmarks/{pruning}_r{length}_k{k}_o{omega}_red{reduction}_ar{arsoft}_rappas-placement_benchmark.tsv",
+                pruning=range(0,config["pruning_count"]),
+                k=config["config_rappas"]["k"],
+                omega=config["config_rappas"]["omega"],
+                length=config["read_length"],
+                reduction=config["config_rappas"]["reduction"],
+                arsoft=config["config_rappas"]["arsoft"]
+            )
+        )
     return l